// Copyright 2014 Tyler Neely
//
// Licensed under the Apache License, Version 2.0 (the "License");
// you may not use this file except in compliance with the License.
// You may obtain a copy of the License at
//
// http://www.apache.org/licenses/LICENSE-2.0
//
// Unless required by applicable law or agreed to in writing, software
// distributed under the License is distributed on an "AS IS" BASIS,
// WITHOUT WARRANTIES OR CONDITIONS OF ANY KIND, either express or implied.
// See the License for the specific language governing permissions and
// limitations under the License.
//

use ffi;
use ffi_util::opt_bytes_to_ptr;
use {ColumnFamily, ColumnFamilyDescriptor, Error, FlushOptions, Options, WriteOptions, DB};

use libc::{self, c_char, c_int, c_uchar, c_void, size_t};
use std::collections::BTreeMap;
use std::ffi::{CStr, CString};
use std::fmt;
use std::fs;
use std::marker::PhantomData;
use std::ops::Deref;
use std::path::Path;
use std::ptr;
use std::slice;
use std::str;

unsafe impl Send for DB {}
unsafe impl Sync for DB {}

#[derive(Debug, Copy, Clone, PartialEq)]
pub enum DBCompressionType {
    None = ffi::rocksdb_no_compression as isize,
    Snappy = ffi::rocksdb_snappy_compression as isize,
    Zlib = ffi::rocksdb_zlib_compression as isize,
    Bz2 = ffi::rocksdb_bz2_compression as isize,
    Lz4 = ffi::rocksdb_lz4_compression as isize,
    Lz4hc = ffi::rocksdb_lz4hc_compression as isize,
    Zstd = ffi::rocksdb_zstd_compression as isize,
}

#[derive(Debug, Copy, Clone, PartialEq)]
pub enum DBCompactionStyle {
    Level = ffi::rocksdb_level_compaction as isize,
    Universal = ffi::rocksdb_universal_compaction as isize,
    Fifo = ffi::rocksdb_fifo_compaction as isize,
}

#[derive(Debug, Copy, Clone, PartialEq)]
pub enum DBRecoveryMode {
    TolerateCorruptedTailRecords = ffi::rocksdb_tolerate_corrupted_tail_records_recovery as isize,
    AbsoluteConsistency = ffi::rocksdb_absolute_consistency_recovery as isize,
    PointInTime = ffi::rocksdb_point_in_time_recovery as isize,
    SkipAnyCorruptedRecord = ffi::rocksdb_skip_any_corrupted_records_recovery as isize,
}

/// An atomic batch of write operations.
///
/// Making an atomic commit of several writes:
///
/// ```
/// use rocksdb::{DB, Options, WriteBatch};
///
/// let path = "_path_for_rocksdb_storage1";
/// {
///     let db = DB::open_default(path).unwrap();
///     let mut batch = WriteBatch::default();
///     batch.put(b"my key", b"my value");
///     batch.put(b"key2", b"value2");
///     batch.put(b"key3", b"value3");
///     db.write(batch); // Atomically commits the batch
/// }
/// let _ = DB::destroy(&Options::default(), path);
/// ```
pub struct WriteBatch {
    inner: *mut ffi::rocksdb_writebatch_t,
}

pub struct ReadOptions {
    inner: *mut ffi::rocksdb_readoptions_t,
}

/// A consistent view of the database at the point of creation.
///
/// ```
/// use rocksdb::{DB, IteratorMode, Options};
///
/// let path = "_path_for_rocksdb_storage3";
/// {
///     let db = DB::open_default(path).unwrap();
///     let snapshot = db.snapshot(); // Creates a longer-term snapshot of the DB, but closed when goes out of scope
///     let mut iter = snapshot.iterator(IteratorMode::Start); // Make as many iterators as you'd like from one snapshot
/// }
/// let _ = DB::destroy(&Options::default(), path);
/// ```
///
pub struct Snapshot<'a> {
    db: &'a DB,
    inner: *const ffi::rocksdb_snapshot_t,
}

/// `Send` and `Sync` implementations for `Snapshot` are safe, because `Snapshot` is
/// immutable and can be safely shared between threads.
unsafe impl<'a> Send for Snapshot<'a> {}
unsafe impl<'a> Sync for Snapshot<'a> {}

/// An iterator over a database or column family, with specifiable
/// ranges and direction.
///
/// This iterator is different to the standard ``DBIterator`` as it aims Into
/// replicate the underlying iterator API within RocksDB itself. This should
/// give access to more performance and flexibility but departs from the
/// widely recognised Rust idioms.
///
/// ```
/// use rocksdb::{DB, Options};
///
/// let path = "_path_for_rocksdb_storage4";
/// {
///     let db = DB::open_default(path).unwrap();
///     let mut iter = db.raw_iterator();
///
///     // Forwards iteration
///     iter.seek_to_first();
///     while iter.valid() {
///         println!("Saw {:?} {:?}", iter.key(), iter.value());
///         iter.next();
///     }
///
///     // Reverse iteration
///     iter.seek_to_last();
///     while iter.valid() {
///         println!("Saw {:?} {:?}", iter.key(), iter.value());
///         iter.prev();
///     }
///
///     // Seeking
///     iter.seek(b"my key");
///     while iter.valid() {
///         println!("Saw {:?} {:?}", iter.key(), iter.value());
///         iter.next();
///     }
///
///     // Reverse iteration from key
///     // Note, use seek_for_prev when reversing because if this key doesn't exist,
///     // this will make the iterator start from the previous key rather than the next.
///     iter.seek_for_prev(b"my key");
///     while iter.valid() {
///         println!("Saw {:?} {:?}", iter.key(), iter.value());
///         iter.prev();
///     }
/// }
/// let _ = DB::destroy(&Options::default(), path);
/// ```
pub struct DBRawIterator<'a> {
    inner: *mut ffi::rocksdb_iterator_t,
    db: PhantomData<&'a DB>,
}

/// An iterator over a database or column family, with specifiable
/// ranges and direction.
///
/// ```
/// use rocksdb::{DB, Direction, IteratorMode, Options};
///
/// let path = "_path_for_rocksdb_storage2";
/// {
///     let db = DB::open_default(path).unwrap();
///     let mut iter = db.iterator(IteratorMode::Start); // Always iterates forward
///     for (key, value) in iter {
///         println!("Saw {:?} {:?}", key, value);
///     }
///     iter = db.iterator(IteratorMode::End);  // Always iterates backward
///     for (key, value) in iter {
///         println!("Saw {:?} {:?}", key, value);
///     }
///     iter = db.iterator(IteratorMode::From(b"my key", Direction::Forward)); // From a key in Direction::{forward,reverse}
///     for (key, value) in iter {
///         println!("Saw {:?} {:?}", key, value);
///     }
///
///     // You can seek with an existing Iterator instance, too
///     iter = db.iterator(IteratorMode::Start);
///     iter.set_mode(IteratorMode::From(b"another key", Direction::Reverse));
///     for (key, value) in iter {
///         println!("Saw {:?} {:?}", key, value);
///     }
/// }
/// let _ = DB::destroy(&Options::default(), path);
/// ```
pub struct DBIterator<'a> {
    raw: DBRawIterator<'a>,
    direction: Direction,
    just_seeked: bool,
}

pub enum Direction {
    Forward,
    Reverse,
}

pub type KVBytes = (Box<[u8]>, Box<[u8]>);

pub enum IteratorMode<'a> {
    Start,
    End,
    From(&'a [u8], Direction),
}

impl<'a> DBRawIterator<'a> {
    fn new(db: &DB, readopts: &ReadOptions) -> DBRawIterator<'a> {
        unsafe {
            DBRawIterator {
                inner: ffi::rocksdb_create_iterator(db.inner, readopts.inner),
                db: PhantomData,
            }
        }
    }

    fn new_cf(
        db: &DB,
        cf_handle: &ColumnFamily,
        readopts: &ReadOptions,
    ) -> Result<DBRawIterator<'a>, Error> {
        unsafe {
            Ok(DBRawIterator {
                inner: ffi::rocksdb_create_iterator_cf(db.inner, readopts.inner, cf_handle.inner),
                db: PhantomData,
            })
        }
    }

    /// Returns `true` if the iterator is valid. An iterator is invalidated when
    /// it reaches the end of its defined range, or when it encounters an error.
    ///
    /// To check whether the iterator encountered an error after `valid` has
    /// returned `false`, use the [`status`](DBRawIterator::status) method. `status` will never
    /// return an error when `valid` is `true`.
    pub fn valid(&self) -> bool {
        unsafe { ffi::rocksdb_iter_valid(self.inner) != 0 }
    }

    /// Returns an error `Result` if the iterator has encountered an error
    /// during operation. When an error is encountered, the iterator is
    /// invalidated and [`valid`](DBRawIterator::valid) will return `false` when called.
    ///
    /// Performing a seek will discard the current status.
    pub fn status(&self) -> Result<(), Error> {
        unsafe {
            ffi_try!(ffi::rocksdb_iter_get_error(self.inner,));
        }
        Ok(())
    }

    /// Seeks to the first key in the database.
    ///
    /// # Examples
    ///
    /// ```rust
    /// use rocksdb::{DB, Options};
    ///
    /// let path = "_path_for_rocksdb_storage5";
    /// {
    ///     let db = DB::open_default(path).unwrap();
    ///     let mut iter = db.raw_iterator();
    ///
    ///     // Iterate all keys from the start in lexicographic order
    ///     iter.seek_to_first();
    ///
    ///     while iter.valid() {
    ///         println!("{:?} {:?}", iter.key(), iter.value());
    ///         iter.next();
    ///     }
    ///
    ///     // Read just the first key
    ///     iter.seek_to_first();
    ///
    ///     if iter.valid() {
    ///         println!("{:?} {:?}", iter.key(), iter.value());
    ///     } else {
    ///         // There are no keys in the database
    ///     }
    /// }
    /// let _ = DB::destroy(&Options::default(), path);
    /// ```
    pub fn seek_to_first(&mut self) {
        unsafe {
            ffi::rocksdb_iter_seek_to_first(self.inner);
        }
    }

    /// Seeks to the last key in the database.
    ///
    /// # Examples
    ///
    /// ```rust
    /// use rocksdb::{DB, Options};
    ///
    /// let path = "_path_for_rocksdb_storage6";
    /// {
    ///     let db = DB::open_default(path).unwrap();
    ///     let mut iter = db.raw_iterator();
    ///
    ///     // Iterate all keys from the end in reverse lexicographic order
    ///     iter.seek_to_last();
    ///
    ///     while iter.valid() {
    ///         println!("{:?} {:?}", iter.key(), iter.value());
    ///         iter.prev();
    ///     }
    ///
    ///     // Read just the last key
    ///     iter.seek_to_last();
    ///
    ///     if iter.valid() {
    ///         println!("{:?} {:?}", iter.key(), iter.value());
    ///     } else {
    ///         // There are no keys in the database
    ///     }
    /// }
    /// let _ = DB::destroy(&Options::default(), path);
    /// ```
    pub fn seek_to_last(&mut self) {
        unsafe {
            ffi::rocksdb_iter_seek_to_last(self.inner);
        }
    }

    /// Seeks to the specified key or the first key that lexicographically follows it.
    ///
    /// This method will attempt to seek to the specified key. If that key does not exist, it will
    /// find and seek to the key that lexicographically follows it instead.
    ///
    /// # Examples
    ///
    /// ```rust
    /// use rocksdb::{DB, Options};
    ///
    /// let path = "_path_for_rocksdb_storage7";
    /// {
    ///     let db = DB::open_default(path).unwrap();
    ///     let mut iter = db.raw_iterator();
    ///
    ///     // Read the first key that starts with 'a'
    ///     iter.seek(b"a");
    ///
    ///     if iter.valid() {
    ///         println!("{:?} {:?}", iter.key(), iter.value());
    ///     } else {
    ///         // There are no keys in the database
    ///     }
    /// }
    /// let _ = DB::destroy(&Options::default(), path);
    /// ```
    pub fn seek<K: AsRef<[u8]>>(&mut self, key: K) {
        let key = key.as_ref();

        unsafe {
            ffi::rocksdb_iter_seek(
                self.inner,
                key.as_ptr() as *const c_char,
                key.len() as size_t,
            );
        }
    }

    /// Seeks to the specified key, or the first key that lexicographically precedes it.
    ///
    /// Like ``.seek()`` this method will attempt to seek to the specified key.
    /// The difference with ``.seek()`` is that if the specified key do not exist, this method will
    /// seek to key that lexicographically precedes it instead.
    ///
    /// # Examples
    ///
    /// ```rust
    /// use rocksdb::{DB, Options};
    ///
    /// let path = "_path_for_rocksdb_storage8";
    /// {
    ///     let db = DB::open_default(path).unwrap();
    ///     let mut iter = db.raw_iterator();
    ///
    ///     // Read the last key that starts with 'a'
    ///     iter.seek_for_prev(b"b");
    ///
    ///     if iter.valid() {
    ///         println!("{:?} {:?}", iter.key(), iter.value());
    ///     } else {
    ///         // There are no keys in the database
    ///     }
    /// }
    /// let _ = DB::destroy(&Options::default(), path);
    /// ```
    pub fn seek_for_prev<K: AsRef<[u8]>>(&mut self, key: K) {
        let key = key.as_ref();

        unsafe {
            ffi::rocksdb_iter_seek_for_prev(
                self.inner,
                key.as_ptr() as *const c_char,
                key.len() as size_t,
            );
        }
    }

    /// Seeks to the next key.
    ///
    /// Returns true if the iterator is valid after this operation.
    pub fn next(&mut self) {
        unsafe {
            ffi::rocksdb_iter_next(self.inner);
        }
    }

    /// Seeks to the previous key.
    ///
    /// Returns true if the iterator is valid after this operation.
    pub fn prev(&mut self) {
        unsafe {
            ffi::rocksdb_iter_prev(self.inner);
        }
    }

    /// Returns a slice to the internal buffer storing the current key.
    ///
    /// This may be slightly more performant to use than the standard ``.key()`` method
    /// as it does not copy the key. However, you must be careful to not use the buffer
    /// if the iterator's seek position is ever moved by any of the seek commands or the
    /// ``.next()`` and ``.previous()`` methods as the underlying buffer may be reused
    /// for something else or freed entirely.
    pub unsafe fn key_inner(&self) -> Option<&[u8]> {
        if self.valid() {
            let mut key_len: size_t = 0;
            let key_len_ptr: *mut size_t = &mut key_len;
            let key_ptr = ffi::rocksdb_iter_key(self.inner, key_len_ptr) as *const c_uchar;

            Some(slice::from_raw_parts(key_ptr, key_len as usize))
        } else {
            None
        }
    }

    /// Returns a copy of the current key.
    pub fn key(&self) -> Option<Vec<u8>> {
        unsafe { self.key_inner().map(|key| key.to_vec()) }
    }

    /// Returns a slice to the internal buffer storing the current value.
    ///
    /// This may be slightly more performant to use than the standard ``.value()`` method
    /// as it does not copy the value. However, you must be careful to not use the buffer
    /// if the iterator's seek position is ever moved by any of the seek commands or the
    /// ``.next()`` and ``.previous()`` methods as the underlying buffer may be reused
    /// for something else or freed entirely.
    pub unsafe fn value_inner(&self) -> Option<&[u8]> {
        if self.valid() {
            let mut val_len: size_t = 0;
            let val_len_ptr: *mut size_t = &mut val_len;
            let val_ptr = ffi::rocksdb_iter_value(self.inner, val_len_ptr) as *const c_uchar;

            Some(slice::from_raw_parts(val_ptr, val_len as usize))
        } else {
            None
        }
    }

    /// Returns a copy of the current value.
    pub fn value(&self) -> Option<Vec<u8>> {
        unsafe { self.value_inner().map(|value| value.to_vec()) }
    }
}

impl<'a> Drop for DBRawIterator<'a> {
    fn drop(&mut self) {
        unsafe {
            ffi::rocksdb_iter_destroy(self.inner);
        }
    }
}

impl<'a> DBIterator<'a> {
    fn new(db: &DB, readopts: &ReadOptions, mode: IteratorMode) -> DBIterator<'a> {
        let mut rv = DBIterator {
            raw: DBRawIterator::new(db, readopts),
            direction: Direction::Forward, // blown away by set_mode()
            just_seeked: false,
        };
        rv.set_mode(mode);
        rv
    }

    fn new_cf(
        db: &DB,
        cf_handle: &ColumnFamily,
        readopts: &ReadOptions,
        mode: IteratorMode,
    ) -> Result<DBIterator<'a>, Error> {
        let mut rv = DBIterator {
            raw: DBRawIterator::new_cf(db, cf_handle, readopts)?,
            direction: Direction::Forward, // blown away by set_mode()
            just_seeked: false,
        };
        rv.set_mode(mode);
        Ok(rv)
    }

    pub fn set_mode(&mut self, mode: IteratorMode) {
        match mode {
            IteratorMode::Start => {
                self.raw.seek_to_first();
                self.direction = Direction::Forward;
            }
            IteratorMode::End => {
                self.raw.seek_to_last();
                self.direction = Direction::Reverse;
            }
            IteratorMode::From(key, Direction::Forward) => {
                self.raw.seek(key);
                self.direction = Direction::Forward;
            }
            IteratorMode::From(key, Direction::Reverse) => {
                self.raw.seek_for_prev(key);
                self.direction = Direction::Reverse;
            }
        };

        self.just_seeked = true;
    }

    /// See [`valid`](DBRawIterator::valid)
    pub fn valid(&self) -> bool {
        self.raw.valid()
    }

    /// See [`status`](DBRawIterator::status)
    pub fn status(&self) -> Result<(), Error> {
        self.raw.status()
    }
}

impl<'a> Iterator for DBIterator<'a> {
    type Item = KVBytes;

    fn next(&mut self) -> Option<KVBytes> {
        // Initial call to next() after seeking should not move the iterator
        // or the first item will not be returned
        if !self.just_seeked {
            match self.direction {
                Direction::Forward => self.raw.next(),
                Direction::Reverse => self.raw.prev(),
            }
        } else {
            self.just_seeked = false;
        }

        if self.raw.valid() {
            // .key() and .value() only ever return None if valid == false, which we've just cheked
            Some((
                self.raw.key().unwrap().into_boxed_slice(),
                self.raw.value().unwrap().into_boxed_slice(),
            ))
        } else {
            None
        }
    }
}

impl<'a> Into<DBRawIterator<'a>> for DBIterator<'a> {
    fn into(self) -> DBRawIterator<'a> {
        self.raw
    }
}

impl<'a> Snapshot<'a> {
    pub fn new(db: &DB) -> Snapshot {
        let snapshot = unsafe { ffi::rocksdb_create_snapshot(db.inner) };
        Snapshot {
            db,
            inner: snapshot,
        }
    }

    pub fn iterator(&self, mode: IteratorMode) -> DBIterator {
        let readopts = ReadOptions::default();
        self.iterator_opt(mode, readopts)
    }

    pub fn iterator_cf(
        &self,
        cf_handle: &ColumnFamily,
        mode: IteratorMode,
    ) -> Result<DBIterator, Error> {
        let readopts = ReadOptions::default();
        self.iterator_cf_opt(cf_handle, readopts, mode)
    }

    pub fn iterator_opt(&self, mode: IteratorMode, mut readopts: ReadOptions) -> DBIterator {
        readopts.set_snapshot(self);
        DBIterator::new(self.db, &readopts, mode)
    }

    pub fn iterator_cf_opt(
        &self,
        cf_handle: &ColumnFamily,
        mut readopts: ReadOptions,
        mode: IteratorMode,
    ) -> Result<DBIterator, Error> {
        readopts.set_snapshot(self);
        DBIterator::new_cf(self.db, cf_handle, &readopts, mode)
    }

    /// Opens a raw iterator over the data in this snapshot, using the default read options.
    pub fn raw_iterator(&self) -> DBRawIterator {
        let readopts = ReadOptions::default();
        self.raw_iterator_opt(readopts)
    }

<<<<<<< HEAD
    pub fn raw_iterator_cf(&self, cf_handle: &ColumnFamily) -> Result<DBRawIterator, Error> {
=======
    /// Opens a raw iterator over the data in this snapshot under the given column family, using the default read options.
    pub fn raw_iterator_cf(&self, cf_handle: ColumnFamily) -> Result<DBRawIterator, Error> {
>>>>>>> f435fa7e
        let readopts = ReadOptions::default();
        self.raw_iterator_cf_opt(cf_handle, readopts)
    }

    /// Opens a raw iterator over the data in this snapshot, using the given read options.
    pub fn raw_iterator_opt(&self, mut readopts: ReadOptions) -> DBRawIterator {
        readopts.set_snapshot(self);
        DBRawIterator::new(self.db, &readopts)
    }

    /// Opens a raw iterator over the data in this snapshot under the given column family, using the given read options.
    pub fn raw_iterator_cf_opt(
        &self,
        cf_handle: &ColumnFamily,
        mut readopts: ReadOptions,
    ) -> Result<DBRawIterator, Error> {
        readopts.set_snapshot(self);
        DBRawIterator::new_cf(self.db, cf_handle, &readopts)
    }

    pub fn get<K: AsRef<[u8]>>(&self, key: K) -> Result<Option<DBVector>, Error> {
        let readopts = ReadOptions::default();
        self.get_opt(key, readopts)
    }

    pub fn get_cf<K: AsRef<[u8]>>(
        &self,
        cf: &ColumnFamily,
        key: K,
    ) -> Result<Option<DBVector>, Error> {
        let readopts = ReadOptions::default();
        self.get_cf_opt(cf, key.as_ref(), readopts)
    }

    pub fn get_opt<K: AsRef<[u8]>>(
        &self,
        key: K,
        mut readopts: ReadOptions,
    ) -> Result<Option<DBVector>, Error> {
        readopts.set_snapshot(self);
        self.db.get_opt(key.as_ref(), &readopts)
    }

    pub fn get_cf_opt<K: AsRef<[u8]>>(
        &self,
        cf: &ColumnFamily,
        key: K,
        mut readopts: ReadOptions,
    ) -> Result<Option<DBVector>, Error> {
        readopts.set_snapshot(self);
        self.db.get_cf_opt(cf, key.as_ref(), &readopts)
    }
}

impl<'a> Drop for Snapshot<'a> {
    fn drop(&mut self) {
        unsafe {
            ffi::rocksdb_release_snapshot(self.db.inner, self.inner);
        }
    }
}

impl ColumnFamilyDescriptor {
    // Create a new column family descriptor with the specified name and options.
    pub fn new<S>(name: S, options: Options) -> Self
    where
        S: Into<String>,
    {
        ColumnFamilyDescriptor {
            name: name.into(),
            options,
        }
    }
}

impl DB {
    /// Open a database with default options.
    pub fn open_default<P: AsRef<Path>>(path: P) -> Result<DB, Error> {
        let mut opts = Options::default();
        opts.create_if_missing(true);
        DB::open(&opts, path)
    }

    /// Open the database with the specified options.
    pub fn open<P: AsRef<Path>>(opts: &Options, path: P) -> Result<DB, Error> {
        DB::open_cf(opts, path, None::<&str>)
    }

    /// Open a database with the given database options and column family names.
    ///
    /// Column families opened using this function will be created with default `Options`.
    pub fn open_cf<P, I, N>(opts: &Options, path: P, cfs: I) -> Result<DB, Error>
    where
        P: AsRef<Path>,
        I: IntoIterator<Item = N>,
        N: AsRef<str>,
    {
        let cfs = cfs
            .into_iter()
            .map(|name| ColumnFamilyDescriptor::new(name.as_ref(), Options::default()));

        DB::open_cf_descriptors(opts, path, cfs)
    }

    /// Open a database with the given database options and column family descriptors.
    pub fn open_cf_descriptors<P, I>(opts: &Options, path: P, cfs: I) -> Result<DB, Error>
    where
        P: AsRef<Path>,
        I: IntoIterator<Item = ColumnFamilyDescriptor>,
    {
        let cfs: Vec<_> = cfs.into_iter().collect();

        let path = path.as_ref();
        let cpath = match CString::new(path.to_string_lossy().as_bytes()) {
            Ok(c) => c,
            Err(_) => {
                return Err(Error::new(
                    "Failed to convert path to CString \
                     when opening DB."
                        .to_owned(),
                ));
            }
        };

        if let Err(e) = fs::create_dir_all(&path) {
            return Err(Error::new(format!(
                "Failed to create RocksDB directory: `{:?}`.",
                e
            )));
        }

        let db: *mut ffi::rocksdb_t;
        let mut cf_map = BTreeMap::new();

        if cfs.is_empty() {
            unsafe {
                db = ffi_try!(ffi::rocksdb_open(opts.inner, cpath.as_ptr() as *const _,));
            }
        } else {
            let mut cfs_v = cfs;
            // Always open the default column family.
            if !cfs_v.iter().any(|cf| cf.name == "default") {
                cfs_v.push(ColumnFamilyDescriptor {
                    name: String::from("default"),
                    options: Options::default(),
                });
            }
            // We need to store our CStrings in an intermediate vector
            // so that their pointers remain valid.
            let c_cfs: Vec<CString> = cfs_v
                .iter()
                .map(|cf| CString::new(cf.name.as_bytes()).unwrap())
                .collect();

            let mut cfnames: Vec<_> = c_cfs.iter().map(|cf| cf.as_ptr()).collect();

            // These handles will be populated by DB.
            let mut cfhandles: Vec<_> = cfs_v.iter().map(|_| ptr::null_mut()).collect();

            let mut cfopts: Vec<_> = cfs_v
                .iter()
                .map(|cf| cf.options.inner as *const _)
                .collect();

            unsafe {
                db = ffi_try!(ffi::rocksdb_open_column_families(
                    opts.inner,
                    cpath.as_ptr(),
                    cfs_v.len() as c_int,
                    cfnames.as_mut_ptr(),
                    cfopts.as_mut_ptr(),
                    cfhandles.as_mut_ptr(),
                ));
            }

            for handle in &cfhandles {
                if handle.is_null() {
                    return Err(Error::new(
                        "Received null column family \
                         handle from DB."
                            .to_owned(),
                    ));
                }
            }

            for (cf_desc, inner) in cfs_v.iter().zip(cfhandles) {
                cf_map.insert(cf_desc.name.clone(), ColumnFamily { inner });
            }
        }

        if db.is_null() {
            return Err(Error::new("Could not initialize database.".to_owned()));
        }

        Ok(DB {
            inner: db,
            cfs: cf_map,
            path: path.to_path_buf(),
        })
    }

    pub fn list_cf<P: AsRef<Path>>(opts: &Options, path: P) -> Result<Vec<String>, Error> {
        let cpath = to_cpath(path)?;
        let mut length = 0;

        unsafe {
            let ptr = ffi_try!(ffi::rocksdb_list_column_families(
                opts.inner,
                cpath.as_ptr() as *const _,
                &mut length,
            ));

            let vec = slice::from_raw_parts(ptr, length)
                .iter()
                .map(|ptr| CStr::from_ptr(*ptr).to_string_lossy().into_owned())
                .collect();
            ffi::rocksdb_list_column_families_destroy(ptr, length);
            Ok(vec)
        }
    }

    pub fn destroy<P: AsRef<Path>>(opts: &Options, path: P) -> Result<(), Error> {
        let cpath = to_cpath(path)?;
        unsafe {
            ffi_try!(ffi::rocksdb_destroy_db(opts.inner, cpath.as_ptr(),));
        }
        Ok(())
    }

    pub fn repair<P: AsRef<Path>>(opts: Options, path: P) -> Result<(), Error> {
        let cpath = to_cpath(path)?;
        unsafe {
            ffi_try!(ffi::rocksdb_repair_db(opts.inner, cpath.as_ptr(),));
        }
        Ok(())
    }

    pub fn path(&self) -> &Path {
        &self.path.as_path()
    }

    /// Flush database memtable to SST files on disk (with options).
    pub fn flush_opt(&self, flushopts: &FlushOptions) -> Result<(), Error> {
        unsafe {
            ffi_try!(ffi::rocksdb_flush(self.inner, flushopts.inner,));
        }
        Ok(())
    }

    /// Flush database memtable to SST files on disk.
    pub fn flush(&self) -> Result<(), Error> {
        self.flush_opt(&FlushOptions::default())
    }

    pub fn write_opt(&self, batch: WriteBatch, writeopts: &WriteOptions) -> Result<(), Error> {
        unsafe {
            ffi_try!(ffi::rocksdb_write(self.inner, writeopts.inner, batch.inner,));
        }
        Ok(())
    }

    pub fn write(&self, batch: WriteBatch) -> Result<(), Error> {
        self.write_opt(batch, &WriteOptions::default())
    }

    pub fn write_without_wal(&self, batch: WriteBatch) -> Result<(), Error> {
        let mut wo = WriteOptions::new();
        wo.disable_wal(true);
        self.write_opt(batch, &wo)
    }

    pub fn get_opt<K: AsRef<[u8]>>(
        &self,
        key: K,
        readopts: &ReadOptions,
    ) -> Result<Option<DBVector>, Error> {
        if readopts.inner.is_null() {
            return Err(Error::new(
                "Unable to create RocksDB read options. \
                 This is a fairly trivial call, and its \
                 failure may be indicative of a \
                 mis-compiled or mis-loaded RocksDB \
                 library."
                    .to_owned(),
            ));
        }

        let key = key.as_ref();

        unsafe {
            let mut val_len: size_t = 0;
            let val = ffi_try!(ffi::rocksdb_get(
                self.inner,
                readopts.inner,
                key.as_ptr() as *const c_char,
                key.len() as size_t,
                &mut val_len,
            )) as *mut u8;
            if val.is_null() {
                Ok(None)
            } else {
                Ok(Some(DBVector::from_c(val, val_len)))
            }
        }
    }

    /// Return the bytes associated with a key value
    pub fn get<K: AsRef<[u8]>>(&self, key: K) -> Result<Option<DBVector>, Error> {
        self.get_opt(key.as_ref(), &ReadOptions::default())
    }

    pub fn get_cf_opt<K: AsRef<[u8]>>(
        &self,
        cf: &ColumnFamily,
        key: K,
        readopts: &ReadOptions,
    ) -> Result<Option<DBVector>, Error> {
        if readopts.inner.is_null() {
            return Err(Error::new(
                "Unable to create RocksDB read options. \
                 This is a fairly trivial call, and its \
                 failure may be indicative of a \
                 mis-compiled or mis-loaded RocksDB \
                 library."
                    .to_owned(),
            ));
        }

        let key = key.as_ref();

        unsafe {
            let mut val_len: size_t = 0;
            let val = ffi_try!(ffi::rocksdb_get_cf(
                self.inner,
                readopts.inner,
                cf.inner,
                key.as_ptr() as *const c_char,
                key.len() as size_t,
                &mut val_len,
            )) as *mut u8;
            if val.is_null() {
                Ok(None)
            } else {
                Ok(Some(DBVector::from_c(val, val_len)))
            }
        }
    }

    pub fn get_cf<K: AsRef<[u8]>>(
        &self,
        cf: &ColumnFamily,
        key: K,
    ) -> Result<Option<DBVector>, Error> {
        self.get_cf_opt(cf, key.as_ref(), &ReadOptions::default())
    }

    /// Return the value associated with a key using RocksDB's PinnableSlice
    /// so as to avoid unnecessary memory copy.
    pub fn get_pinned_opt<K: AsRef<[u8]>>(
        &self,
        key: K,
        readopts: &ReadOptions,
    ) -> Result<Option<DBPinnableSlice>, Error> {
        if readopts.inner.is_null() {
            return Err(Error::new(
                "Unable to create RocksDB read options. \
                 This is a fairly trivial call, and its \
                 failure may be indicative of a \
                 mis-compiled or mis-loaded RocksDB \
                 library."
                    .to_owned(),
            ));
        }

        let key = key.as_ref();
        unsafe {
            let val = ffi_try!(ffi::rocksdb_get_pinned(
                self.inner,
                readopts.inner,
                key.as_ptr() as *const c_char,
                key.len() as size_t,
            ));
            if val.is_null() {
                Ok(None)
            } else {
                Ok(Some(DBPinnableSlice::from_c(val)))
            }
        }
    }

    /// Return the value associated with a key using RocksDB's PinnableSlice
    /// so as to avoid unnecessary memory copy. Similar to get_pinned_opt but
    /// leverages default options.
    pub fn get_pinned<K: AsRef<[u8]>>(&self, key: K) -> Result<Option<DBPinnableSlice>, Error> {
        self.get_pinned_opt(key, &ReadOptions::default())
    }

    /// Return the value associated with a key using RocksDB's PinnableSlice
    /// so as to avoid unnecessary memory copy. Similar to get_pinned_opt but
    /// allows specifying ColumnFamily
    pub fn get_pinned_cf_opt<K: AsRef<[u8]>>(
        &self,
        cf: &ColumnFamily,
        key: K,
        readopts: &ReadOptions,
    ) -> Result<Option<DBPinnableSlice>, Error> {
        if readopts.inner.is_null() {
            return Err(Error::new(
                "Unable to create RocksDB read options. \
                 This is a fairly trivial call, and its \
                 failure may be indicative of a \
                 mis-compiled or mis-loaded RocksDB \
                 library."
                    .to_owned(),
            ));
        }

        let key = key.as_ref();
        unsafe {
            let val = ffi_try!(ffi::rocksdb_get_pinned_cf(
                self.inner,
                readopts.inner,
                cf.inner,
                key.as_ptr() as *const c_char,
                key.len() as size_t,
            ));
            if val.is_null() {
                Ok(None)
            } else {
                Ok(Some(DBPinnableSlice::from_c(val)))
            }
        }
    }

    /// Return the value associated with a key using RocksDB's PinnableSlice
    /// so as to avoid unnecessary memory copy. Similar to get_pinned_cf_opt but
    /// leverages default options.
    pub fn get_pinned_cf<K: AsRef<[u8]>>(
        &self,
        cf: &ColumnFamily,
        key: K,
    ) -> Result<Option<DBPinnableSlice>, Error> {
        self.get_pinned_cf_opt(cf, key, &ReadOptions::default())
    }

    pub fn create_cf<N: AsRef<str>>(&mut self, name: N, opts: &Options) -> Result<(), Error> {
        let cname = match CString::new(name.as_ref().as_bytes()) {
            Ok(c) => c,
            Err(_) => {
                return Err(Error::new(
                    "Failed to convert path to CString \
                     when opening rocksdb"
                        .to_owned(),
                ));
            }
        };
        unsafe {
            let inner = ffi_try!(ffi::rocksdb_create_column_family(
                self.inner,
                opts.inner,
                cname.as_ptr(),
            ));

            self.cfs
                .insert(name.as_ref().to_string(), ColumnFamily { inner });
        };
        Ok(())
    }

    pub fn drop_cf(&mut self, name: &str) -> Result<(), Error> {
        if let Some(cf) = self.cfs.remove(name) {
            unsafe {
                ffi_try!(ffi::rocksdb_drop_column_family(self.inner, cf.inner,));
            }
            Ok(())
        } else {
            Err(Error::new(
                format!("Invalid column family: {}", name).to_owned(),
            ))
        }
    }

    /// Return the underlying column family handle.
    pub fn cf_handle(&self, name: &str) -> Option<&ColumnFamily> {
        self.cfs.get(name)
    }

    pub fn iterator(&self, mode: IteratorMode) -> DBIterator {
        let readopts = ReadOptions::default();
        self.iterator_opt(mode, &readopts)
    }

    pub fn iterator_opt(&self, mode: IteratorMode, readopts: &ReadOptions) -> DBIterator {
        DBIterator::new(self, &readopts, mode)
    }

    /// Opens an iterator using the provided ReadOptions.
    /// This is used when you want to iterate over a specific ColumnFamily with a modified ReadOptions
    pub fn iterator_cf_opt(
        &self,
        cf_handle: &ColumnFamily,
        readopts: &ReadOptions,
        mode: IteratorMode,
    ) -> Result<DBIterator, Error> {
        DBIterator::new_cf(self, cf_handle, &readopts, mode)
    }

    /// Opens an iterator with `set_total_order_seek` enabled.
    /// This must be used to iterate across prefixes when `set_memtable_factory` has been called
    /// with a Hash-based implementation.
    pub fn full_iterator(&self, mode: IteratorMode) -> DBIterator {
        let mut opts = ReadOptions::default();
        opts.set_total_order_seek(true);
        DBIterator::new(self, &opts, mode)
    }

    pub fn prefix_iterator<P: AsRef<[u8]>>(&self, prefix: P) -> DBIterator {
        let mut opts = ReadOptions::default();
        opts.set_prefix_same_as_start(true);
        DBIterator::new(
            self,
            &opts,
            IteratorMode::From(prefix.as_ref(), Direction::Forward),
        )
    }

    pub fn iterator_cf(
        &self,
        cf_handle: &ColumnFamily,
        mode: IteratorMode,
    ) -> Result<DBIterator, Error> {
        let opts = ReadOptions::default();
        DBIterator::new_cf(self, cf_handle, &opts, mode)
    }

    pub fn full_iterator_cf(
        &self,
        cf_handle: &ColumnFamily,
        mode: IteratorMode,
    ) -> Result<DBIterator, Error> {
        let mut opts = ReadOptions::default();
        opts.set_total_order_seek(true);
        DBIterator::new_cf(self, cf_handle, &opts, mode)
    }

    pub fn prefix_iterator_cf<P: AsRef<[u8]>>(
        &self,
        cf_handle: &ColumnFamily,
        prefix: P,
    ) -> Result<DBIterator, Error> {
        let mut opts = ReadOptions::default();
        opts.set_prefix_same_as_start(true);
        DBIterator::new_cf(
            self,
            cf_handle,
            &opts,
            IteratorMode::From(prefix.as_ref(), Direction::Forward),
        )
    }

    /// Opens a raw iterator over the database, using the default read options
    pub fn raw_iterator(&self) -> DBRawIterator {
        let opts = ReadOptions::default();
        DBRawIterator::new(self, &opts)
    }

<<<<<<< HEAD
    pub fn raw_iterator_cf(&self, cf_handle: &ColumnFamily) -> Result<DBRawIterator, Error> {
=======
    /// Opens a raw iterator over the given column family, using the default read options
    pub fn raw_iterator_cf(&self, cf_handle: ColumnFamily) -> Result<DBRawIterator, Error> {
>>>>>>> f435fa7e
        let opts = ReadOptions::default();
        DBRawIterator::new_cf(self, cf_handle, &opts)
    }

    /// Opens a raw iterator over the database, using the given read options
    pub fn raw_iterator_opt(&self, readopts: &ReadOptions) -> DBRawIterator {
        DBRawIterator::new(self, readopts)
    }

    /// Opens a raw iterator over the given column family, using the given read options
    pub fn raw_iterator_cf_opt(
        &self,
        cf_handle: ColumnFamily,
        readopts: &ReadOptions,
    ) -> Result<DBRawIterator, Error> {
        DBRawIterator::new_cf(self, cf_handle, readopts)
    }

    pub fn snapshot(&self) -> Snapshot {
        Snapshot::new(self)
    }

    pub fn put_opt<K, V>(&self, key: K, value: V, writeopts: &WriteOptions) -> Result<(), Error>
    where
        K: AsRef<[u8]>,
        V: AsRef<[u8]>,
    {
        let key = key.as_ref();
        let value = value.as_ref();

        unsafe {
            ffi_try!(ffi::rocksdb_put(
                self.inner,
                writeopts.inner,
                key.as_ptr() as *const c_char,
                key.len() as size_t,
                value.as_ptr() as *const c_char,
                value.len() as size_t,
            ));
            Ok(())
        }
    }

    pub fn put_cf_opt<K, V>(
        &self,
        cf: &ColumnFamily,
        key: K,
        value: V,
        writeopts: &WriteOptions,
    ) -> Result<(), Error>
    where
        K: AsRef<[u8]>,
        V: AsRef<[u8]>,
    {
        let key = key.as_ref();
        let value = value.as_ref();

        unsafe {
            ffi_try!(ffi::rocksdb_put_cf(
                self.inner,
                writeopts.inner,
                cf.inner,
                key.as_ptr() as *const c_char,
                key.len() as size_t,
                value.as_ptr() as *const c_char,
                value.len() as size_t,
            ));
            Ok(())
        }
    }

    pub fn merge_opt<K, V>(&self, key: K, value: V, writeopts: &WriteOptions) -> Result<(), Error>
    where
        K: AsRef<[u8]>,
        V: AsRef<[u8]>,
    {
        let key = key.as_ref();
        let value = value.as_ref();

        unsafe {
            ffi_try!(ffi::rocksdb_merge(
                self.inner,
                writeopts.inner,
                key.as_ptr() as *const c_char,
                key.len() as size_t,
                value.as_ptr() as *const c_char,
                value.len() as size_t,
            ));
            Ok(())
        }
    }

    pub fn merge_cf_opt<K, V>(
        &self,
        cf: &ColumnFamily,
        key: K,
        value: V,
        writeopts: &WriteOptions,
    ) -> Result<(), Error>
    where
        K: AsRef<[u8]>,
        V: AsRef<[u8]>,
    {
        let key = key.as_ref();
        let value = value.as_ref();

        unsafe {
            ffi_try!(ffi::rocksdb_merge_cf(
                self.inner,
                writeopts.inner,
                cf.inner,
                key.as_ptr() as *const c_char,
                key.len() as size_t,
                value.as_ptr() as *const c_char,
                value.len() as size_t,
            ));
            Ok(())
        }
    }

    pub fn delete_opt<K: AsRef<[u8]>>(
        &self,
        key: K,
        writeopts: &WriteOptions,
    ) -> Result<(), Error> {
        let key = key.as_ref();

        unsafe {
            ffi_try!(ffi::rocksdb_delete(
                self.inner,
                writeopts.inner,
                key.as_ptr() as *const c_char,
                key.len() as size_t,
            ));
            Ok(())
        }
    }

    pub fn delete_cf_opt<K: AsRef<[u8]>>(
        &self,
        cf: &ColumnFamily,
        key: K,
        writeopts: &WriteOptions,
    ) -> Result<(), Error> {
        let key = key.as_ref();

        unsafe {
            ffi_try!(ffi::rocksdb_delete_cf(
                self.inner,
                writeopts.inner,
                cf.inner,
                key.as_ptr() as *const c_char,
                key.len() as size_t,
            ));
            Ok(())
        }
    }

    pub fn put<K, V>(&self, key: K, value: V) -> Result<(), Error>
    where
        K: AsRef<[u8]>,
        V: AsRef<[u8]>,
    {
        self.put_opt(key.as_ref(), value.as_ref(), &WriteOptions::default())
    }

    pub fn put_cf<K, V>(&self, cf: &ColumnFamily, key: K, value: V) -> Result<(), Error>
    where
        K: AsRef<[u8]>,
        V: AsRef<[u8]>,
    {
        self.put_cf_opt(cf, key.as_ref(), value.as_ref(), &WriteOptions::default())
    }

    pub fn merge<K, V>(&self, key: K, value: V) -> Result<(), Error>
    where
        K: AsRef<[u8]>,
        V: AsRef<[u8]>,
    {
        self.merge_opt(key.as_ref(), value.as_ref(), &WriteOptions::default())
    }

    pub fn merge_cf<K, V>(&self, cf: &ColumnFamily, key: K, value: V) -> Result<(), Error>
    where
        K: AsRef<[u8]>,
        V: AsRef<[u8]>,
    {
        self.merge_cf_opt(cf, key.as_ref(), value.as_ref(), &WriteOptions::default())
    }

    pub fn delete<K: AsRef<[u8]>>(&self, key: K) -> Result<(), Error> {
        self.delete_opt(key.as_ref(), &WriteOptions::default())
    }

    pub fn delete_cf<K: AsRef<[u8]>>(&self, cf: &ColumnFamily, key: K) -> Result<(), Error> {
        self.delete_cf_opt(cf, key.as_ref(), &WriteOptions::default())
    }

    pub fn compact_range<S: AsRef<[u8]>, E: AsRef<[u8]>>(&self, start: Option<S>, end: Option<E>) {
        unsafe {
            let start = start.as_ref().map(|s| s.as_ref());
            let end = end.as_ref().map(|e| e.as_ref());

            ffi::rocksdb_compact_range(
                self.inner,
                opt_bytes_to_ptr(start),
                start.map_or(0, |s| s.len()) as size_t,
                opt_bytes_to_ptr(end),
                end.map_or(0, |e| e.len()) as size_t,
            );
        }
    }

    pub fn compact_range_cf<S: AsRef<[u8]>, E: AsRef<[u8]>>(
        &self,
        cf: &ColumnFamily,
        start: Option<S>,
        end: Option<E>,
    ) {
        unsafe {
            let start = start.as_ref().map(|s| s.as_ref());
            let end = end.as_ref().map(|e| e.as_ref());

            ffi::rocksdb_compact_range_cf(
                self.inner,
                cf.inner,
                opt_bytes_to_ptr(start),
                start.map_or(0, |s| s.len()) as size_t,
                opt_bytes_to_ptr(end),
                end.map_or(0, |e| e.len()) as size_t,
            );
        }
    }

    pub fn set_options(&self, opts: &[(&str, &str)]) -> Result<(), Error> {
        let copts = opts
            .iter()
            .map(|(name, value)| {
                let cname = match CString::new(name.as_bytes()) {
                    Ok(cname) => cname,
                    Err(e) => return Err(Error::new(format!("Invalid option name `{}`", e))),
                };
                let cvalue = match CString::new(value.as_bytes()) {
                    Ok(cvalue) => cvalue,
                    Err(e) => return Err(Error::new(format!("Invalid option value: `{}`", e))),
                };
                Ok((cname, cvalue))
            })
            .collect::<Result<Vec<(CString, CString)>, Error>>()?;

        let cnames: Vec<*const c_char> = copts.iter().map(|opt| opt.0.as_ptr()).collect();
        let cvalues: Vec<*const c_char> = copts.iter().map(|opt| opt.1.as_ptr()).collect();
        let count = opts.len() as i32;
        unsafe {
            ffi_try!(ffi::rocksdb_set_options(
                self.inner,
                count,
                cnames.as_ptr(),
                cvalues.as_ptr(),
            ));
        }
        Ok(())
    }

    /// Retrieves a RocksDB property by name.
    ///
    /// For a full list of properties, see
    /// https://github.com/facebook/rocksdb/blob/08809f5e6cd9cc4bc3958dd4d59457ae78c76660/include/rocksdb/db.h#L428-L634
    pub fn property_value(&self, name: &str) -> Result<Option<String>, Error> {
        let prop_name = match CString::new(name) {
            Ok(c) => c,
            Err(e) => {
                return Err(Error::new(format!(
                    "Failed to convert property name to CString: {}",
                    e
                )));
            }
        };

        unsafe {
            let value = ffi::rocksdb_property_value(self.inner, prop_name.as_ptr());
            if value.is_null() {
                return Ok(None);
            }

            let str_value = match CStr::from_ptr(value).to_str() {
                Ok(s) => s.to_owned(),
                Err(e) => {
                    return Err(Error::new(format!(
                        "Failed to convert property value to string: {}",
                        e
                    )));
                }
            };

            libc::free(value as *mut c_void);
            Ok(Some(str_value))
        }
    }

    /// Retrieves a RocksDB property by name, for a specific column family.
    ///
    /// For a full list of properties, see
    /// https://github.com/facebook/rocksdb/blob/08809f5e6cd9cc4bc3958dd4d59457ae78c76660/include/rocksdb/db.h#L428-L634
    pub fn property_value_cf(
        &self,
        cf: &ColumnFamily,
        name: &str,
    ) -> Result<Option<String>, Error> {
        let prop_name = match CString::new(name) {
            Ok(c) => c,
            Err(e) => {
                return Err(Error::new(format!(
                    "Failed to convert property name to CString: {}",
                    e
                )));
            }
        };

        unsafe {
            let value = ffi::rocksdb_property_value_cf(self.inner, cf.inner, prop_name.as_ptr());
            if value.is_null() {
                return Ok(None);
            }

            let str_value = match CStr::from_ptr(value).to_str() {
                Ok(s) => s.to_owned(),
                Err(e) => {
                    return Err(Error::new(format!(
                        "Failed to convert property value to string: {}",
                        e
                    )));
                }
            };

            libc::free(value as *mut c_void);
            Ok(Some(str_value))
        }
    }

    /// Retrieves a RocksDB property and casts it to an integer.
    ///
    /// For a full list of properties that return int values, see
    /// https://github.com/facebook/rocksdb/blob/08809f5e6cd9cc4bc3958dd4d59457ae78c76660/include/rocksdb/db.h#L654-L689
    pub fn property_int_value(&self, name: &str) -> Result<Option<u64>, Error> {
        match self.property_value(name) {
            Ok(Some(value)) => match value.parse::<u64>() {
                Ok(int_value) => Ok(Some(int_value)),
                Err(e) => Err(Error::new(format!(
                    "Failed to convert property value to int: {}",
                    e
                ))),
            },
            Ok(None) => Ok(None),
            Err(e) => Err(e),
        }
    }

    /// Retrieves a RocksDB property for a specific column family and casts it to an integer.
    ///
    /// For a full list of properties that return int values, see
    /// https://github.com/facebook/rocksdb/blob/08809f5e6cd9cc4bc3958dd4d59457ae78c76660/include/rocksdb/db.h#L654-L689
    pub fn property_int_value_cf(
        &self,
        cf: &ColumnFamily,
        name: &str,
    ) -> Result<Option<u64>, Error> {
        match self.property_value_cf(cf, name) {
            Ok(Some(value)) => match value.parse::<u64>() {
                Ok(int_value) => Ok(Some(int_value)),
                Err(e) => Err(Error::new(format!(
                    "Failed to convert property value to int: {}",
                    e
                ))),
            },
            Ok(None) => Ok(None),
            Err(e) => Err(e),
        }
    }

    /// The sequence number of the most recent transaction.
    pub fn latest_sequence_number(&self) -> u64 {
        unsafe { ffi::rocksdb_get_latest_sequence_number(self.inner) }
    }
}

impl WriteBatch {
    pub fn len(&self) -> usize {
        unsafe { ffi::rocksdb_writebatch_count(self.inner) as usize }
    }

    /// Return WriteBatch serialized size (in bytes).
    pub fn size_in_bytes(&self) -> usize {
        unsafe {
            let mut batch_size: size_t = 0;
            ffi::rocksdb_writebatch_data(self.inner, &mut batch_size);
            batch_size as usize
        }
    }

    pub fn is_empty(&self) -> bool {
        self.len() == 0
    }

    /// Insert a value into the database under the given key.
    pub fn put<K, V>(&mut self, key: K, value: V) -> Result<(), Error>
    where
        K: AsRef<[u8]>,
        V: AsRef<[u8]>,
    {
        let key = key.as_ref();
        let value = value.as_ref();

        unsafe {
            ffi::rocksdb_writebatch_put(
                self.inner,
                key.as_ptr() as *const c_char,
                key.len() as size_t,
                value.as_ptr() as *const c_char,
                value.len() as size_t,
            );
            Ok(())
        }
    }

    pub fn put_cf<K, V>(&mut self, cf: &ColumnFamily, key: K, value: V) -> Result<(), Error>
    where
        K: AsRef<[u8]>,
        V: AsRef<[u8]>,
    {
        let key = key.as_ref();
        let value = value.as_ref();

        unsafe {
            ffi::rocksdb_writebatch_put_cf(
                self.inner,
                cf.inner,
                key.as_ptr() as *const c_char,
                key.len() as size_t,
                value.as_ptr() as *const c_char,
                value.len() as size_t,
            );
            Ok(())
        }
    }

    pub fn merge<K, V>(&mut self, key: K, value: V) -> Result<(), Error>
    where
        K: AsRef<[u8]>,
        V: AsRef<[u8]>,
    {
        let key = key.as_ref();
        let value = value.as_ref();

        unsafe {
            ffi::rocksdb_writebatch_merge(
                self.inner,
                key.as_ptr() as *const c_char,
                key.len() as size_t,
                value.as_ptr() as *const c_char,
                value.len() as size_t,
            );
            Ok(())
        }
    }

    pub fn merge_cf<K, V>(&mut self, cf: &ColumnFamily, key: K, value: V) -> Result<(), Error>
    where
        K: AsRef<[u8]>,
        V: AsRef<[u8]>,
    {
        let key = key.as_ref();
        let value = value.as_ref();

        unsafe {
            ffi::rocksdb_writebatch_merge_cf(
                self.inner,
                cf.inner,
                key.as_ptr() as *const c_char,
                key.len() as size_t,
                value.as_ptr() as *const c_char,
                value.len() as size_t,
            );
            Ok(())
        }
    }

    /// Remove the database entry for key.
    ///
    /// Returns an error if the key was not found.
    pub fn delete<K: AsRef<[u8]>>(&mut self, key: K) -> Result<(), Error> {
        let key = key.as_ref();

        unsafe {
            ffi::rocksdb_writebatch_delete(
                self.inner,
                key.as_ptr() as *const c_char,
                key.len() as size_t,
            );
            Ok(())
        }
    }

    pub fn delete_cf<K: AsRef<[u8]>>(&mut self, cf: &ColumnFamily, key: K) -> Result<(), Error> {
        let key = key.as_ref();

        unsafe {
            ffi::rocksdb_writebatch_delete_cf(
                self.inner,
                cf.inner,
                key.as_ptr() as *const c_char,
                key.len() as size_t,
            );
            Ok(())
        }
    }

    /// Remove database entries from start key to end key.
    ///
    /// Removes the database entries in the range ["begin_key", "end_key"), i.e.,
    /// including "begin_key" and excluding "end_key". It is not an error if no
    /// keys exist in the range ["begin_key", "end_key").
    pub fn delete_range<K: AsRef<[u8]>>(&mut self, from: K, to: K) -> Result<(), Error> {
        let (start_key, end_key) = (from.as_ref(), to.as_ref());

        unsafe {
            ffi::rocksdb_writebatch_delete_range(
                self.inner,
                start_key.as_ptr() as *const c_char,
                start_key.len() as size_t,
                end_key.as_ptr() as *const c_char,
                end_key.len() as size_t,
            );
            Ok(())
        }
    }

    /// Remove database entries in column family from start key to end key.
    ///
    /// Removes the database entries in the range ["begin_key", "end_key"), i.e.,
    /// including "begin_key" and excluding "end_key". It is not an error if no
    /// keys exist in the range ["begin_key", "end_key").
    pub fn delete_range_cf<K: AsRef<[u8]>>(
        &mut self,
        cf: &ColumnFamily,
        from: K,
        to: K,
    ) -> Result<(), Error> {
        let (start_key, end_key) = (from.as_ref(), to.as_ref());

        unsafe {
            ffi::rocksdb_writebatch_delete_range_cf(
                self.inner,
                cf.inner,
                start_key.as_ptr() as *const c_char,
                start_key.len() as size_t,
                end_key.as_ptr() as *const c_char,
                end_key.len() as size_t,
            );
            Ok(())
        }
    }

    /// Clear all updates buffered in this batch.
    pub fn clear(&mut self) -> Result<(), Error> {
        unsafe {
            ffi::rocksdb_writebatch_clear(self.inner);
        }
        Ok(())
    }
}

impl Default for WriteBatch {
    fn default() -> WriteBatch {
        WriteBatch {
            inner: unsafe { ffi::rocksdb_writebatch_create() },
        }
    }
}

impl Drop for WriteBatch {
    fn drop(&mut self) {
        unsafe { ffi::rocksdb_writebatch_destroy(self.inner) }
    }
}

impl Drop for DB {
    fn drop(&mut self) {
        unsafe {
            for cf in self.cfs.values() {
                ffi::rocksdb_column_family_handle_destroy(cf.inner);
            }
            ffi::rocksdb_close(self.inner);
        }
    }
}

impl fmt::Debug for DB {
    fn fmt(&self, f: &mut fmt::Formatter) -> fmt::Result {
        write!(f, "RocksDB {{ path: {:?} }}", self.path())
    }
}

impl Drop for ReadOptions {
    fn drop(&mut self) {
        unsafe { ffi::rocksdb_readoptions_destroy(self.inner) }
    }
}

impl ReadOptions {
    // TODO add snapshot setting here
    // TODO add snapshot wrapper structs with proper destructors;
    // that struct needs an "iterator" impl too.
    #[allow(dead_code)]
    fn fill_cache(&mut self, v: bool) {
        unsafe {
            ffi::rocksdb_readoptions_set_fill_cache(self.inner, v as c_uchar);
        }
    }

    fn set_snapshot(&mut self, snapshot: &Snapshot) {
        unsafe {
            ffi::rocksdb_readoptions_set_snapshot(self.inner, snapshot.inner);
        }
    }

    /// Set the upper bound for an iterator.
    /// The upper bound itself is not included on the iteration result.
    ///
    /// # Safety
    ///
    /// This function will store a clone of key and will give a raw pointer of it to the
    /// underlying C++ API, therefore, when given to any other [`DB`] method you must ensure
    /// that this [`ReadOptions`] value does not leave the scope too early (e.g. `DB::iterator_cf_opt`).
    pub unsafe fn set_iterate_upper_bound<K: AsRef<[u8]>>(&mut self, key: K) {
        let key = key.as_ref();
        unsafe {
            ffi::rocksdb_readoptions_set_iterate_upper_bound(
                self.inner,
                key.as_ptr() as *const c_char,
                key.len() as size_t,
            );
        }
    }

    pub fn set_prefix_same_as_start(&mut self, v: bool) {
        unsafe { ffi::rocksdb_readoptions_set_prefix_same_as_start(self.inner, v as c_uchar) }
    }

    pub fn set_total_order_seek(&mut self, v: bool) {
        unsafe { ffi::rocksdb_readoptions_set_total_order_seek(self.inner, v as c_uchar) }
    }

    /// If non-zero, an iterator will create a new table reader which
    /// performs reads of the given size. Using a large size (> 2MB) can
    /// improve the performance of forward iteration on spinning disks.
    /// Default: 0
    ///
    /// ```
    /// use rocksdb::{ReadOptions};
    ///
    /// let mut opts = ReadOptions::default();
    /// opts.set_readahead_size(4_194_304); // 4mb
    /// ```
    pub fn set_readahead_size(&mut self, v: usize) {
        unsafe {
            ffi::rocksdb_readoptions_set_readahead_size(self.inner, v as size_t);
        }
    }
}

impl Default for ReadOptions {
    fn default() -> ReadOptions {
        unsafe {
            ReadOptions {
                inner: ffi::rocksdb_readoptions_create(),
            }
        }
    }
}

// Safety note: auto-implementing Send on most db-related types is prevented by the inner FFI
// pointer. In most cases, however, this pointer is Send-safe because it is never aliased and
// rocksdb internally does not rely on thread-local information for its user-exposed types.
unsafe impl<'a> Send for DBRawIterator<'a> {}
unsafe impl Send for ReadOptions {}

// Sync is similarly safe for many types because they do not expose interior mutability, and their
// use within the rocksdb library is generally behind a const reference
unsafe impl Sync for ReadOptions {}

/// Vector of bytes stored in the database.
///
/// This is a `C` allocated byte array and a length value.
/// Normal usage would be to utilize the fact it implements `Deref<[u8]>` and use it as
/// a slice.
pub struct DBVector {
    base: *mut u8,
    len: usize,
}

impl Deref for DBVector {
    type Target = [u8];

    fn deref(&self) -> &[u8] {
        unsafe { slice::from_raw_parts(self.base, self.len) }
    }
}

impl AsRef<[u8]> for DBVector {
    fn as_ref(&self) -> &[u8] {
        // Implement this via Deref so as not to repeat ourselves
        &*self
    }
}

impl Drop for DBVector {
    fn drop(&mut self) {
        unsafe {
            libc::free(self.base as *mut c_void);
        }
    }
}

impl DBVector {
    /// Used internally to create a DBVector from a `C` memory block
    ///
    /// # Unsafe
    /// Requires that the ponter be allocated by a `malloc` derivative (all C libraries), and
    /// `val_len` be the length of the C array to be safe (since `sizeof(u8) = 1`).
    ///
    /// # Example
    ///
    /// ```ignore
    /// let buf_len: libc::size_t = unsafe { mem::uninitialized() };
    /// // Assume the function fills buf_len with the length of the returned array
    /// let buf: *mut u8 = unsafe { ffi_function_returning_byte_array(&buf_len) };
    /// DBVector::from_c(buf, buf_len)
    /// ```
    pub unsafe fn from_c(val: *mut u8, val_len: size_t) -> DBVector {
        DBVector {
            base: val,
            len: val_len as usize,
        }
    }

    /// Convenience function to attempt to reinterperet value as string.
    ///
    /// implemented as `str::from_utf8(&self[..])`
    pub fn to_utf8(&self) -> Option<&str> {
        str::from_utf8(self.deref()).ok()
    }
}

fn to_cpath<P: AsRef<Path>>(path: P) -> Result<CString, Error> {
    match CString::new(path.as_ref().to_string_lossy().as_bytes()) {
        Ok(c) => Ok(c),
        Err(_) => Err(Error::new(
            "Failed to convert path to CString when opening DB.".to_owned(),
        )),
    }
}

/// Wrapper around RocksDB PinnableSlice struct.
///
/// With a pinnable slice, we can directly leverage in-memory data within
/// RocksDB toa void unnecessary memory copies. The struct here wraps the
/// returned raw pointer and ensures proper finalization work.
pub struct DBPinnableSlice<'a> {
    ptr: *mut ffi::rocksdb_pinnableslice_t,
    db: PhantomData<&'a DB>,
}

impl<'a> AsRef<[u8]> for DBPinnableSlice<'a> {
    fn as_ref(&self) -> &[u8] {
        // Implement this via Deref so as not to repeat ourselves
        &*self
    }
}

impl<'a> Deref for DBPinnableSlice<'a> {
    type Target = [u8];

    fn deref(&self) -> &[u8] {
        unsafe {
            let mut val_len: size_t = 0;
            let val = ffi::rocksdb_pinnableslice_value(self.ptr, &mut val_len) as *mut u8;
            slice::from_raw_parts(val, val_len)
        }
    }
}

impl<'a> Drop for DBPinnableSlice<'a> {
    fn drop(&mut self) {
        unsafe {
            ffi::rocksdb_pinnableslice_destroy(self.ptr);
        }
    }
}

impl<'a> DBPinnableSlice<'a> {
    /// Used to wrap a PinnableSlice from rocksdb to avoid unnecessary memcpy
    ///
    /// # Unsafe
    /// Requires that the pointer must be generated by rocksdb_get_pinned
    pub unsafe fn from_c(ptr: *mut ffi::rocksdb_pinnableslice_t) -> DBPinnableSlice<'a> {
        DBPinnableSlice {
            ptr,
            db: PhantomData,
        }
    }
}

#[test]
fn test_db_vector() {
    use std::mem;
    let len: size_t = 4;
    let data = unsafe { libc::calloc(len, mem::size_of::<u8>()) as *mut u8 };
    let v = unsafe { DBVector::from_c(data, len) };
    let ctrl = [0u8, 0, 0, 0];
    assert_eq!(&*v, &ctrl[..]);
}

#[test]
fn external() {
    let path = "_rust_rocksdb_externaltest";
    {
        let db = DB::open_default(path).unwrap();
        let p = db.put(b"k1", b"v1111");
        assert!(p.is_ok());
        let r: Result<Option<DBVector>, Error> = db.get(b"k1");
        assert!(r.unwrap().unwrap().to_utf8().unwrap() == "v1111");
        assert!(db.delete(b"k1").is_ok());
        assert!(db.get(b"k1").unwrap().is_none());
    }
    let opts = Options::default();
    let result = DB::destroy(&opts, path);
    assert!(result.is_ok());
}

#[test]
fn errors_do_stuff() {
    let path = "_rust_rocksdb_error";
    {
        let _db = DB::open_default(path).unwrap();
        let opts = Options::default();
        // The DB will still be open when we try to destroy it and the lock should fail.
        match DB::destroy(&opts, path) {
            Err(s) => {
                let message = s.to_string();
                assert!(message.find("IO error:").is_some());
                assert!(message.find("_rust_rocksdb_error/LOCK:").is_some());
            }
            Ok(_) => panic!("should fail"),
        }
    }
    let opts = Options::default();
    let result = DB::destroy(&opts, path);
    assert!(result.is_ok());
}

#[test]
fn writebatch_works() {
    let path = "_rust_rocksdb_writebacktest";
    {
        let db = DB::open_default(path).unwrap();
        {
            // test putx
            let mut batch = WriteBatch::default();
            assert!(db.get(b"k1").unwrap().is_none());
            assert_eq!(batch.len(), 0);
            assert!(batch.is_empty());
            let _ = batch.put(b"k1", b"v1111");
            let _ = batch.put(b"k2", b"v2222");
            let _ = batch.put(b"k3", b"v3333");
            assert_eq!(batch.len(), 3);
            assert!(!batch.is_empty());
            assert!(db.get(b"k1").unwrap().is_none());
            let p = db.write(batch);
            assert!(p.is_ok());
            let r: Result<Option<DBVector>, Error> = db.get(b"k1");
            assert!(r.unwrap().unwrap().to_utf8().unwrap() == "v1111");
        }
        {
            // test delete
            let mut batch = WriteBatch::default();
            let _ = batch.delete(b"k1");
            assert_eq!(batch.len(), 1);
            assert!(!batch.is_empty());
            let p = db.write(batch);
            assert!(p.is_ok());
            assert!(db.get(b"k1").unwrap().is_none());
        }
        {
            // test delete_range
            let mut batch = WriteBatch::default();
            let _ = batch.delete_range(b"k2", b"k4");
            assert_eq!(batch.len(), 1);
            assert!(!batch.is_empty());
            let p = db.write(batch);
            assert!(p.is_ok());
            assert!(db.get(b"k2").unwrap().is_none());
            assert!(db.get(b"k3").unwrap().is_none());
        }
        {
            // test size_in_bytes
            let mut batch = WriteBatch::default();
            let before = batch.size_in_bytes();
            let _ = batch.put(b"k1", b"v1234567890");
            let after = batch.size_in_bytes();
            assert!(before + 10 <= after);
        }
    }
    let opts = Options::default();
    assert!(DB::destroy(&opts, path).is_ok());
}

#[test]
fn iterator_test() {
    let path = "_rust_rocksdb_iteratortest";
    {
        let db = DB::open_default(path).unwrap();
        let p = db.put(b"k1", b"v1111");
        assert!(p.is_ok());
        let p = db.put(b"k2", b"v2222");
        assert!(p.is_ok());
        let p = db.put(b"k3", b"v3333");
        assert!(p.is_ok());
        let iter = db.iterator(IteratorMode::Start);
        for (k, v) in iter {
            println!(
                "Hello {}: {}",
                str::from_utf8(&*k).unwrap(),
                str::from_utf8(&*v).unwrap()
            );
        }
    }
    let opts = Options::default();
    assert!(DB::destroy(&opts, path).is_ok());
}

#[test]
fn snapshot_test() {
    let path = "_rust_rocksdb_snapshottest";
    {
        let db = DB::open_default(path).unwrap();
        let p = db.put(b"k1", b"v1111");
        assert!(p.is_ok());

        let snap = db.snapshot();
        let r: Result<Option<DBVector>, Error> = snap.get(b"k1");
        assert!(r.unwrap().unwrap().to_utf8().unwrap() == "v1111");

        let p = db.put(b"k2", b"v2222");
        assert!(p.is_ok());

        assert!(db.get(b"k2").unwrap().is_some());
        assert!(snap.get(b"k2").unwrap().is_none());
    }
    let opts = Options::default();
    assert!(DB::destroy(&opts, path).is_ok());
}

#[test]
fn set_option_test() {
    let path = "_rust_rocksdb_set_optionstest";
    {
        let db = DB::open_default(path).unwrap();
        // set an option to valid values
        assert!(db
            .set_options(&[("disable_auto_compactions", "true")])
            .is_ok());
        assert!(db
            .set_options(&[("disable_auto_compactions", "false")])
            .is_ok());
        // invalid names/values should result in an error
        assert!(db
            .set_options(&[("disable_auto_compactions", "INVALID_VALUE")])
            .is_err());
        assert!(db
            .set_options(&[("INVALID_NAME", "INVALID_VALUE")])
            .is_err());
        // option names/values must not contain NULLs
        assert!(db
            .set_options(&[("disable_auto_compactions", "true\0")])
            .is_err());
        assert!(db
            .set_options(&[("disable_auto_compactions\0", "true")])
            .is_err());
        // empty options are not allowed
        assert!(db.set_options(&[]).is_err());
        // multiple options can be set in a single API call
        let multiple_options = [
            ("paranoid_file_checks", "true"),
            ("report_bg_io_stats", "true"),
        ];
        db.set_options(&multiple_options).unwrap();
    }
    assert!(DB::destroy(&Options::default(), path).is_ok());
}<|MERGE_RESOLUTION|>--- conflicted
+++ resolved
@@ -619,12 +619,8 @@
         self.raw_iterator_opt(readopts)
     }
 
-<<<<<<< HEAD
+    /// Opens a raw iterator over the data in this snapshot under the given column family, using the default read options.
     pub fn raw_iterator_cf(&self, cf_handle: &ColumnFamily) -> Result<DBRawIterator, Error> {
-=======
-    /// Opens a raw iterator over the data in this snapshot under the given column family, using the default read options.
-    pub fn raw_iterator_cf(&self, cf_handle: ColumnFamily) -> Result<DBRawIterator, Error> {
->>>>>>> f435fa7e
         let readopts = ReadOptions::default();
         self.raw_iterator_cf_opt(cf_handle, readopts)
     }
@@ -1191,12 +1187,8 @@
         DBRawIterator::new(self, &opts)
     }
 
-<<<<<<< HEAD
+    /// Opens a raw iterator over the given column family, using the default read options
     pub fn raw_iterator_cf(&self, cf_handle: &ColumnFamily) -> Result<DBRawIterator, Error> {
-=======
-    /// Opens a raw iterator over the given column family, using the default read options
-    pub fn raw_iterator_cf(&self, cf_handle: ColumnFamily) -> Result<DBRawIterator, Error> {
->>>>>>> f435fa7e
         let opts = ReadOptions::default();
         DBRawIterator::new_cf(self, cf_handle, &opts)
     }
@@ -1209,7 +1201,7 @@
     /// Opens a raw iterator over the given column family, using the given read options
     pub fn raw_iterator_cf_opt(
         &self,
-        cf_handle: ColumnFamily,
+        cf_handle: &ColumnFamily,
         readopts: &ReadOptions,
     ) -> Result<DBRawIterator, Error> {
         DBRawIterator::new_cf(self, cf_handle, readopts)
